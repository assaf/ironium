--- conflicted
+++ resolved
@@ -160,10 +160,6 @@
 
   // Used in testing: empties all queues.
   purgeQueues() {
-<<<<<<< HEAD
-    this.queue('ironium-schedule');
-=======
->>>>>>> cb2a732a
     return this._queues.purgeQueues();
   }
 
