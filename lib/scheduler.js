--- conflicted
+++ resolved
@@ -53,7 +53,7 @@
       assert(this.every >= ms('60s'), 'Minimum interval is 60 seconds');
 
     this._queue = this._scheduler.queue(this.jobName);
-    this._queue.eachJob(job => this._processQueuedJob(job));
+    this._queue.eachJob(job => this._runJob(job));
 
     this.resetSchedule();
   }
@@ -146,7 +146,7 @@
 
   // Queue the job to run one more time.  Cancels interval if past end time.
   _queueNext() {
-    return this._queueJob()
+    return this._scheduler.queueJob(this.jobName)
       .catch(() => {
         // Error queuing job. For a one time job, try to queue again. For
         // period job, only queue again if not scheduled to run soon.
@@ -177,29 +177,18 @@
 
   // Picks up the job from the queue and determines whether it
   // should be run or not. See `shouldRunJob()` below.
-  _processQueuedJob(job) {
-    const time = job.time;
-
-    if (shouldRunJob(this, job))
-      return this._runJob(time);
-    else {
+  _runJob(job) {
+    if (shouldRunJob(this, job)) {
+      debug('Processing %s, scheduled for %s', this.jobName, job.time);
+      return Promise.resolve()
+        .then(() => this.handler(job))
+        .then(() => {
+          debug('Completed %s, scheduled for %s', this.jobName, job.time);
+        });
+    } else {
       debug('Ignoring this occurrence of %s', this.jobName);
       return Promise.resolve();
     }
-  }
-
-
-  // Run the job when picked up from queue.
-  _runJob(time) {
-    debug('Processing %s, scheduled for %s', this.jobName, time.toString());
-    return runJob(this.jobName, this.handler, [], undefined)
-      .then(() => {
-        debug('Completed %s, scheduled for %s', this.jobName, time.toString());
-      })
-      .catch(error => {
-        this._scheduler._ironium.reportError(`${this.jobName}@${time}`, error);
-        return Promise.reject(error);
-      });
   }
 
 }
@@ -276,27 +265,7 @@
   queue(queueName) {
     return this._ironium.queue(queueName);
   }
-<<<<<<< HEAD
-
-  // Lazy access to queue -> lazy load configuration.
-  //
-  // If we attempt to access the queue when new Scheduler created, we will
-  // immediately connect to some server, before the application gets a chance
-  // to call ironium.configure().
-  _startQueue() {
-    if (!this._queue) {
-      this._queue = this._ironium.queue('ironium-schedule');
-      this._queue.eachJob(job => this._runQueuedJob(job));
-    }
-  }
-
-  get queue() {
-    this._startQueue();
-    return this._queue;
-  }
-
-=======
->>>>>>> cb2a732a
+
 };
 
 
