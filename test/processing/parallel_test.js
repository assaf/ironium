'use strict';
require('../helpers');
const assert   = require('assert');
const Bluebird = require('bluebird');
const File     = require('fs');
const Ironium  = require('../..');


describe('Processing', function() {
  let ironMQConfig;


  function createHandler(chain) {
    return function(job) {
      chain.push(job);
      return Bluebird.delay(10)
        .then(function() {
          chain.push(job);
        });
    };
  }

  before(function() {
    ironMQConfig = JSON.parse(File.readFileSync('iron.json'));
  });


  describe('serially', function() {
    let processSerialQueue;
    const chain = [];

    before(function() {
      const withoutConcurrency = Object.assign({}, ironMQConfig, { concurrency: 1 });
      Ironium.configure(withoutConcurrency);
      processSerialQueue = Ironium.queue(`process-serial-${Date.now()}`);
    });

<<<<<<< HEAD
    before(Ironium.purgeQueues);

    before(function() {
=======
    before(() => {
>>>>>>> eda54d3c
      processSerialQueue.eachJob(createHandler(chain));
    });

    before(function() {
      return Bluebird.each(['A', 'B'], job => processSerialQueue.queueJob(job));
    });

    before(Ironium.start);
    before(function(done) {
      setTimeout(done, 2000);
    });

    it('should run jobs in sequence', function() {
      assert.equal(chain.join(''), 'AABB');
    });

    after(Ironium.stop);
    after(function(done) {
      setTimeout(done, 100);
    });
  });


  describe('with concurrency - simple', function() {
    let processParallelQueue;
    const chain = [];

    before(function() {
      Ironium.configure(ironMQConfig);
      processParallelQueue = Ironium.queue(`process-parallel-${Date.now()}`);
    });

<<<<<<< HEAD
    before(Ironium.purgeQueues);

    before(function() {
=======
    before(() => {
>>>>>>> eda54d3c
      processParallelQueue.eachJob(createHandler(chain));
    });

    before(function() {
      return Bluebird.each(['A', 'B'], job => processParallelQueue.queueJob(job));
    });

    before(Ironium.start);
    before(function(done) {
      setTimeout(done, 2000);
    });

    it('should run jobs in parallel', function() {
      assert.equal(chain.join(''), 'ABAB');
    });

    after(Ironium.stop);
    after(function(done) {
      setTimeout(done, 100);
    });
  });


  describe('with concurrency - throttled', function() {
    let processParallelQueue;
    const chain = [];

    before(function() {
      const withLimitedConcurrency = Object.assign({}, ironMQConfig, { concurrency: 2 });
      Ironium.configure(withLimitedConcurrency);
      processParallelQueue = Ironium.queue(`process-parallel-${Date.now()}`);
    });

<<<<<<< HEAD
    before(Ironium.purgeQueues);

    before(function() {
=======
    before(() => {
>>>>>>> eda54d3c
      processParallelQueue.eachJob(createHandler(chain));
    });

    before(function() {
      const jobs = [1, 2, 3, 4, 5, 6];
      return Bluebird.each(jobs, job => processParallelQueue.queueJob(job));
    });

    before(Ironium.start);
    before(function(done) {
      setTimeout(done, 4000);
    });

<<<<<<< HEAD
    it('should run jobs in parallel', function() {
      assert.equal(chain.join(''), '121234345656');
=======
    it('should run jobs in parallel', () => {
      assert(chain.join('').startsWith('12123434'));
>>>>>>> eda54d3c
    });

    after(Ironium.stop);
    after(function(done) {
      setTimeout(done, 100);
    });
  });


  after(function() {
    Ironium.configure({});
  });

});
<|MERGE_RESOLUTION|>--- conflicted
+++ resolved
@@ -35,13 +35,7 @@
       processSerialQueue = Ironium.queue(`process-serial-${Date.now()}`);
     });
 
-<<<<<<< HEAD
-    before(Ironium.purgeQueues);
-
     before(function() {
-=======
-    before(() => {
->>>>>>> eda54d3c
       processSerialQueue.eachJob(createHandler(chain));
     });
 
@@ -74,13 +68,7 @@
       processParallelQueue = Ironium.queue(`process-parallel-${Date.now()}`);
     });
 
-<<<<<<< HEAD
-    before(Ironium.purgeQueues);
-
     before(function() {
-=======
-    before(() => {
->>>>>>> eda54d3c
       processParallelQueue.eachJob(createHandler(chain));
     });
 
@@ -114,13 +102,7 @@
       processParallelQueue = Ironium.queue(`process-parallel-${Date.now()}`);
     });
 
-<<<<<<< HEAD
-    before(Ironium.purgeQueues);
-
     before(function() {
-=======
-    before(() => {
->>>>>>> eda54d3c
       processParallelQueue.eachJob(createHandler(chain));
     });
 
@@ -134,13 +116,8 @@
       setTimeout(done, 4000);
     });
 
-<<<<<<< HEAD
     it('should run jobs in parallel', function() {
-      assert.equal(chain.join(''), '121234345656');
-=======
-    it('should run jobs in parallel', () => {
       assert(chain.join('').startsWith('12123434'));
->>>>>>> eda54d3c
     });
 
     after(Ironium.stop);
